--- conflicted
+++ resolved
@@ -74,7 +74,6 @@
         if self.debug_mode:
             _LOGGER.setLevel(logging.DEBUG)
         self.client = None
-        self._last_connection_time = None  # Track connection time for 60-second rule
         self.config_entry_id = entry.entry_id
         self._config_dir = hass.config.config_dir
         self._config_path = os.path.join(self._config_dir, "lambda_heat_pumps")
@@ -355,59 +354,36 @@
         # Lade Offsets aus lambda_wp_config.yaml über das zentrale Config-System
         from .utils import load_lambda_config
         
-<<<<<<< HEAD
         try:
             config = await load_lambda_config(self.hass)
             _LOGGER.info(f"Loaded config keys: {list(config.keys())}")
             self._cycling_offsets = config.get("cycling_offsets", {})
             self._energy_offsets = config.get("energy_consumption_offsets", {})
-            self._energy_sensor_configs = config.get("energy_consumption_sensors", {})
+            # Lade und validiere Energy Sensor Konfigurationen
+            raw_energy_sensor_configs = config.get("energy_consumption_sensors", {})
+            
+            # Validiere externe Sensoren
+            from .utils import validate_external_sensors
+            self._energy_sensor_configs = validate_external_sensors(self.hass, raw_energy_sensor_configs)
+            
             _LOGGER.info(f"Loaded energy sensor configs: {self._energy_sensor_configs}")
+            
+            # Info-Message: Anzeige der verwendeten Quellsensoren für Verbrauchswerte
+            if self._energy_sensor_configs:
+                _LOGGER.info("=== ENERGY CONSUMPTION SENSORS ===")
+                for hp_key, sensor_config in self._energy_sensor_configs.items():
+                    sensor_id = sensor_config.get("sensor_entity_id")
+                    _LOGGER.info(f"Energy consumption tracking for {hp_key.upper()}: using custom sensor '{sensor_id}'")
+            else:
+                _LOGGER.info("=== ENERGY CONSUMPTION SENSORS ===")
+                _LOGGER.info("Energy consumption tracking: using default internal Modbus sensors")
+                _LOGGER.info("(Configure custom sensors in lambda_wp_config.yaml if needed)")
         except Exception as e:
             _LOGGER.error(f"Error loading config: {e}")
             # Fallback zu leeren Werten
             self._cycling_offsets = {}
             self._energy_offsets = {}
             self._energy_sensor_configs = {}
-=======
-        if os.path.exists(config_path):
-            _LOGGER.info("Config file exists, loading...")
-
-            def _read_config():
-                with open(config_path) as f:
-                    content = f.read()
-                    config = yaml.safe_load(content) or {}
-                    return config
-
-            try:
-                config = await self.hass.async_add_executor_job(_read_config)
-                _LOGGER.info(f"Loaded config keys: {list(config.keys())}")
-                self._cycling_offsets = config.get("cycling_offsets", {})
-                self._energy_offsets = config.get("energy_consumption_offsets", {})
-                # Lade und validiere Energy Sensor Konfigurationen
-                raw_energy_sensor_configs = config.get("energy_consumption_sensors", {})
-                
-                # Validiere externe Sensoren
-                from .utils import validate_external_sensors
-                self._energy_sensor_configs = validate_external_sensors(self.hass, raw_energy_sensor_configs)
-                
-                _LOGGER.info(f"Loaded energy sensor configs: {self._energy_sensor_configs}")
-                
-                # Info-Message: Anzeige der verwendeten Quellsensoren für Verbrauchswerte
-                if self._energy_sensor_configs:
-                    _LOGGER.info("=== ENERGY CONSUMPTION SENSORS ===")
-                    for hp_key, sensor_config in self._energy_sensor_configs.items():
-                        sensor_id = sensor_config.get("sensor_entity_id")
-                        _LOGGER.info(f"Energy consumption tracking for {hp_key.upper()}: using custom sensor '{sensor_id}'")
-                else:
-                    _LOGGER.info("=== ENERGY CONSUMPTION SENSORS ===")
-                    _LOGGER.info("Energy consumption tracking: using default internal Modbus sensors")
-                    _LOGGER.info("(Configure custom sensors in lambda_wp_config.yaml if needed)")
-            except Exception as e:
-                _LOGGER.error(f"Error loading config: {e}")
-        else:
-            _LOGGER.warning(f"Config file not found: {config_path}")
->>>>>>> 84973a8d
 
         # Lade persistierte Zählerstände (falls vorhanden) mit Reparatur-Funktion
         if os.path.exists(self._persist_file):
@@ -1139,27 +1115,22 @@
         try:
             from pymodbus.client import AsyncModbusTcpClient
 
-            # Close existing connection if any
-            if self.client and hasattr(self.client, "close"):
-                try:
-                    self.client.close()
-                except Exception:
-                    pass
-                self.client = None
-
-            _LOGGER.debug("Creating new Modbus client for %s:%s", self.host, self.port)
+            if (
+                self.client
+                and hasattr(self.client, "connected")
+                and self.client.connected
+            ):
+                return
+
             self.client = AsyncModbusTcpClient(
                 host=self.host, port=self.port, timeout=10
             )
 
             if not await self.client.connect():
                 msg = f"Failed to connect to {self.host}:{self.port}"
-                _LOGGER.error(msg)
-                self.client = None
                 raise UpdateFailed(msg)
 
-                _LOGGER.info("Successfully connected to Lambda device at %s:%s", self.host, self.port)
-                self._last_connection_time = time.time()  # Track connection time
+            _LOGGER.debug("Connected to Lambda device at %s:%s", self.host, self.port)
 
         except Exception as e:
             _LOGGER.error("Connection to %s:%s failed: %s", self.host, self.port, e)
@@ -1170,14 +1141,8 @@
     async def _is_connection_healthy(self) -> bool:
         """Check if the Modbus connection is healthy."""
         if not self.client:
-            _LOGGER.debug("Modbus client is None, connection unhealthy")
             return False
         
-<<<<<<< HEAD
-        # Check if client has connected attribute and is connected
-        if not hasattr(self.client, 'connected') or not self.client.connected:
-            _LOGGER.debug("Modbus client not connected, connection unhealthy")
-=======
         try:
             # Try a simple read to test connection health
             # Use register 0 (General Error Number) as a health check
@@ -1187,12 +1152,7 @@
             )
             return result is not None
         except Exception:
->>>>>>> 84973a8d
             return False
-        
-        # Lambda WP hält Verbindung 60 Sekunden offen - keine aggressiven Health Checks
-        # Nur prüfen ob Client existiert und connected ist
-        return True
 
     async def _async_update_data(self):
         """Fetch data from Lambda device."""
@@ -1208,18 +1168,8 @@
             _LOGGER.debug("Reset global register cache for new update cycle")
             
             # Check connection health and reconnect if necessary
-            # Lambda WP hält Verbindung 60 Sekunden offen - nur bei echten Problemen reconnecten
             if not self.client or not await self._is_connection_healthy():
-                _LOGGER.info("Connection lost, reconnecting to %s:%s", self.host, self.port)
-                await self._connect()
-            elif self._last_connection_time and (time.time() - self._last_connection_time) > 60:
-                # Verbindung ist älter als 60 Sekunden - Lambda WP hat sie möglicherweise geschlossen
-                _LOGGER.debug("Connection older than 60 seconds, reconnecting to %s:%s", self.host, self.port)
-                await self._connect()
-            
-            # Zusätzliche Sicherheitsprüfung: Client muss existieren
-            if not self.client:
-                _LOGGER.error("Modbus client is None after connection check, attempting reconnect")
+                _LOGGER.debug("Connection unhealthy, reconnecting to %s:%s", self.host, self.port)
                 await self._connect()
 
             # Get firmware version for sensor filtering
