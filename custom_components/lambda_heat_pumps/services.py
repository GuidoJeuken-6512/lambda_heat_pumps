--- conflicted
+++ resolved
@@ -372,7 +372,7 @@
 
     # Raumthermostat schreiben
     if config_entry.options.get("room_thermostat_control", False):
-<<<<<<< HEAD
+
         await _write_room_temperatures(hass, config_entry, coordinator, entry_id, entry_data)
 
     # PV-Überschuss schreiben
@@ -381,16 +381,7 @@
 
 
 async def _write_room_temperatures(hass: HomeAssistant, config_entry, coordinator, entry_id: str, entry_data: dict) -> None:
-=======
-        await _write_room_temperatures(hass, config_entry, coordinator)
-
-    # PV-Überschuss schreiben
-    if config_entry.options.get("pv_surplus", False):
-        await _write_pv_surplus(hass, config_entry, coordinator)
-
-
-async def _write_room_temperatures(hass: HomeAssistant, config_entry, coordinator) -> None:
->>>>>>> f96c7a3b
+
     """Write room temperatures for all heating circuits."""
     num_hc = config_entry.data.get("num_hc", 1)
     for hc_idx in range(1, num_hc + 1):
@@ -433,11 +424,8 @@
             )
 
 
-<<<<<<< HEAD
+
 async def _write_pv_surplus(hass: HomeAssistant, config_entry, coordinator, entry_id: str, entry_data: dict) -> None:
-=======
-async def _write_pv_surplus(hass: HomeAssistant, config_entry, coordinator) -> None:
->>>>>>> f96c7a3b
     """Write PV surplus to Modbus register."""
     entity_id = config_entry.options.get(CONF_PV_POWER_SENSOR_ENTITY)
     if not entity_id:
