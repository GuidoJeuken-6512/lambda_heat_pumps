--- conflicted
+++ resolved
@@ -2,11 +2,7 @@
 
 **Deutsche Version siehe unten / [German version see below](#deutsche-version)**
 
-<<<<<<< HEAD
 ## English Version
-=======
-## [1.4.1] - 2025-10-21
->>>>>>> 84973a8d
 
 ### [1.4.2] - 2025-10-24
 
@@ -22,25 +18,9 @@
 
 ---
 
-### [1.4.0] - 2025-10-05
+### [1.4.1] - 2025-10-21
 
 #### New Features
-- **Energy Consumption Sensors by Operating Mode**: Added configurable energy consumption sensors that track energy usage by operating mode (heating, hot water, cooling, defrost) with customizable source sensors (Issue #21)
-- **Endianness Configuration**: Added endianness switch configuration in `lambda_wp_config.yaml` for proper data interpretation (Issue #22)
-- **Sensor Change Detection**: Implemented automatic detection of energy sensor changes with intelligent handling of sensor value transitions to prevent incorrect energy consumption calculations
-
-#### Bug Fixes
-- **Endianness Fix**: Fixed endianness issues with initial quick fix approach (Issue #22)
-- **Daily Sensor Reset Automation**: Fixed errors in automation for resetting daily sensors (Issue #29)
-- **Auto-Detection**: Fixed auto-detection not recognizing existing configurations (IP/Port/SlaveId)
-- **DCHP Discovery**: Fixed DCHP discovery error messages
-- **HASS Validation**: Fixed Home Assistant validation errors
-- **Daily Reset Function**: Repaired daily reset function for sensors
-
-<<<<<<< HEAD
-#### Improvements
-=======
-**Improvements:**
 - **Massive Performance Improvements**: Dramatically improved integration startup and update performance
   - **Startup Time**: Reduced by ~72% (from ~7.3s to ~2.05s) through intelligent background auto-detection
   - **Update Cycles**: Reduced by ~50% (from >30s to <15s) through global register deduplication
@@ -51,7 +31,8 @@
 - **Parallel Template Setup**: Template sensors now load in background tasks, preventing startup blocking
 - **Persist I/O Optimization**: Added debouncing and dirty-flag mechanisms to reduce unnecessary file writes
 - **Connection Health Optimization**: Reduced connection timeout from 5s to 2s for faster failure detection
->>>>>>> 84973a8d
+
+#### Improvements
 - **Enhanced Energy Tracking**: Improved energy consumption tracking with automatic unit conversion (Wh/kWh/MWh)
 - **Robust Sensor Handling**: Added retry mechanism for sensor availability during startup
 - **Comprehensive Logging**: Added detailed logging for sensor change detection and energy calculations
@@ -70,6 +51,40 @@
 
 ---
 
+### [1.4.0] - 2025-10-05
+
+#### New Features
+- **Energy Consumption Sensors by Operating Mode**: Added configurable energy consumption sensors that track energy usage by operating mode (heating, hot water, cooling, defrost) with customizable source sensors (Issue #21)
+- **Endianness Configuration**: Added endianness switch configuration in `lambda_wp_config.yaml` for proper data interpretation (Issue #22)
+- **Sensor Change Detection**: Implemented automatic detection of energy sensor changes with intelligent handling of sensor value transitions to prevent incorrect energy consumption calculations
+
+#### Bug Fixes
+- **Endianness Fix**: Fixed endianness issues with initial quick fix approach (Issue #22)
+- **Daily Sensor Reset Automation**: Fixed errors in automation for resetting daily sensors (Issue #29)
+- **Auto-Detection**: Fixed auto-detection not recognizing existing configurations (IP/Port/SlaveId)
+- **DCHP Discovery**: Fixed DCHP discovery error messages
+- **HASS Validation**: Fixed Home Assistant validation errors
+- **Daily Reset Function**: Repaired daily reset function for sensors
+
+#### Improvements
+- **Enhanced Energy Tracking**: Improved energy consumption tracking with automatic unit conversion (Wh/kWh/MWh)
+- **Robust Sensor Handling**: Added retry mechanism for sensor availability during startup
+- **Comprehensive Logging**: Added detailed logging for sensor change detection and energy calculations
+- **Monthly & Yearly Power Consumption Sensors**: Added monthly and yearly energy consumption sensors for long-term tracking
+- **Service Setup Optimization**: Services are now set up only once, regardless of the number of entries
+- **Configuration Flow Improvements**: Enhanced validation for existing connections and IP addresses, removed obsolete modules
+- **Generalized Reset Functions**: Implemented generalized reset functions for all sensor types with extended tests
+- **Code Cleanup**: Cleaned up const.py, YAML templates, and general code structure
+- **Documentation Updates**: Updated documentation and created program flow diagrams
+
+#### Technical Changes
+- Automatic `lambda_wp_config.yaml` creation from `LAMBDA_WP_CONFIG_TEMPLATE`
+- Integration of config file creation into existing migration pipeline
+- Enhanced error handling in `LambdaDataUpdateCoordinator`
+- Improved sensor attribute loading with better error recovery
+
+---
+
 ### [1.3.0] - 2025-01-03
 
 #### New Features
@@ -95,23 +110,111 @@
 - Enhanced error handling in `LambdaDataUpdateCoordinator`
 - Improved sensor attribute loading with better error recovery
 
-<<<<<<< HEAD
-=======
-### Deutsch
-**Neue Funktionen:**
-- **Verbrauchssensoren nach Betriebsart**: Hinzugefügte konfigurierbare Verbrauchssensoren, die den Energieverbrauch nach Betriebsart (Heizen, Warmwasser, Kühlen, Abtauen) mit anpassbaren Quellsensoren verfolgen (Issue #21)
-- **Endianness-Konfiguration**: Hinzugefügte Endianness-Umschaltung in `lambda_wp_config.yaml` für ordnungsgemäße Dateninterpretation (Issue #22)
-- **Sensor-Wechsel-Erkennung**: Implementierte automatische Erkennung von Energie-Sensor-Wechseln mit intelligenter Behandlung von Sensor-Wert-Übergängen zur Vermeidung falscher Verbrauchsberechnungen
-
-**Fehlerbehebungen:**
-- **Endianness-Fix**: Behoben Endianness-Probleme mit initialem Quick-Fix-Ansatz (Issue #22)
-- **Daily-Sensor-Reset-Automatisierung**: Behoben Fehler in der Automatisierung zum Zurücksetzen der täglichen Sensoren (Issue #29)
-- **Auto-Detection**: Behoben Auto-Detection erkannte bestehende Konfigurationen (IP/Port/SlaveId) nicht
-- **DCHP Discovery**: Behoben DCHP Discovery Fehlermeldungen
-- **HASS Validation**: Behoben Home Assistant Validierungsfehler
-- **Daily Reset Funktion**: Repariert Daily Reset-Funktion für Sensoren
-
-**Verbesserungen:**
+---
+
+### [1.2.2] - 2025-08-18
+
+#### ⚠️ BREAKING CHANGES IN THIS RELEASE - BACKUP REQUIRED
+
+This release contains significant changes to the Entity Registry and sensor naming conventions. **Please create a complete backup of your Home Assistant configuration before updating.**
+
+**What will change:**
+- Automatic migration of existing sensor entities to prevent duplicates
+- Updated unique_id format for better consistency
+- Sensor filtering based on firmware compatibility
+
+**After migration, please verify:**
+- Sensor names and long-term data are preserved correctly
+- No duplicate entities exist in your system
+- All sensors are functioning as expected
+- **Automations may need to be updated** if they reference sensor entities that were migrated
+
+**A Copy of the core.config_entries, core.device_registry and core.entity_registry is created before the sensors are migrated and can be copied back from the /lambda_heat_pumps folder to the hidden .storage folder to undo the changes. However, version 1.0.9 of the integration must then be reinstalled for the system to work properly.**
+
+---
+
+### [1.1.0] - 2025-08-03
+
+#### Major Changes
+- **Switch to asynchronous Modbus clients** - Complete migration from synchronous to asynchronous Modbus communication for better compatibility with other integrations
+- **Runtime API compatibility** - Automatic detection and adaptation to different pymodbus versions (1.x, 2.x, 3.x)
+- **Performance improvements** - Non-blocking Modbus operations for better system performance
+- **Entity Registry Migration** - Automatic migration of general and climate sensors to prevent duplicate entities with consistent unique_id format
+
+#### Added
+- Asynchronous Modbus wrapper functions in `modbus_utils.py`
+- Runtime API compatibility detection for pymodbus versions
+- Comprehensive error handling for async Modbus operations
+- Extended cycling counters with daily, yesterday and total values for all operating modes
+
+#### Changed
+- All Modbus operations migrated to `AsyncModbusTcpClient`
+- Coordinator, config_flow, services, and climate modules updated for async operations
+- Removed `async_add_executor_job` wrappers in favor of direct async calls
+
+#### Fixed
+- RuntimeWarning: "coroutine was never awaited" in automation setup
+- Callback function implementation corrected
+- Code quality improvements and linting issues resolved
+- Duplicate sensor entities with "_2" suffix after updates
+- Inconsistent unique_id format for general and climate sensors
+- Sensor filtering based upon firmware settings
+
+#### Removed
+- **`use_legacy_modbus_names` configuration option** - This option has been removed as it became obsolete after the automatic migration of all sensors to the legacy naming scheme (`use_legacy=true`). All existing installations will automatically use the legacy naming format.
+
+---
+
+### [1.0.9] - 2024-12-19
+
+#### Added
+- Compatibility with pymodbus >= 3.6.0
+- Counters for heat pump cycling by operating mode
+- Extended statistics for different operating modes
+
+#### Changed
+- Updated to new pymodbus API (3.x)
+- Removed redundant parameters in `read_holding_registers` calls
+- Synchronous `connect()` calls instead of asynchronous
+- Code style improvements (flake8-compatible)
+
+#### Fixed
+- Import errors in all modules fixed
+- Whitespace issues resolved
+- HACS validation errors corrected
+- Manifest keys properly sorted
+
+---
+
+### [1.0.0] - Initial Release
+
+#### Added
+- First version of Lambda Heat Pumps Integration
+- Modbus communication for heat pumps
+- Cycle counter detection
+- Climate entity for heat pump control
+
+---
+
+## Deutsche Version {#deutsche-version}
+
+### [1.4.2] - 2025-10-24
+
+#### Fehlerbehebungen
+- **Test-Reparaturen**: Behoben fehlgeschlagene Tests durch Ersetzen von Mock-Objekten mit ordnungsgemäßen Test-Implementierungen
+- **Verbesserte Test-Zuverlässigkeit**: Reduzierte false-positive Test-Fehler und verbesserte Test-Stabilität
+- **Integration-Reload-Fehler**: Behoben Fehler beim Neuladen der Integration
+
+#### Verbesserungen
+- **Test-Optimierung**: 57 Tests erfolgreich repariert und optimiert
+- **Gitignore-Korrektur**: Korrigiert .gitignore für ordnungsgemäße Einbindung aller docs-Unterverzeichnisse
+- **Service-Dokumentation**: Erstellt umfassende Dokumentation für zukünftige Service-Optimierungen
+
+---
+
+### [1.4.1] - 2025-10-21
+
+#### Neue Funktionen
 - **Massive Performance-Verbesserungen**: Dramatisch verbesserte Start- und Update-Performance der Integration
   - **Startzeit**: Reduziert um ~72% (von ~7,3s auf ~2,05s) durch intelligente Background-Auto-Detection
   - **Update-Zyklen**: Reduziert um ~50% (von >30s auf <15s) durch globale Register-Deduplizierung
@@ -122,133 +225,6 @@
 - **Paralleles Template-Setup**: Template-Sensoren laden nun in Background-Tasks, verhindert Start-Blockierung
 - **Persist-I/O-Optimierung**: Hinzugefügte Debouncing- und Dirty-Flag-Mechanismen zur Reduzierung unnötiger Datei-Schreibvorgänge
 - **Verbindungs-Health-Optimierung**: Reduzierte Verbindungs-Timeout von 5s auf 2s für schnellere Fehlererkennung
-- **Erweiterte Energieverfolgung**: Verbesserte Verbrauchsverfolgung mit automatischer Einheitenkonvertierung (Wh/kWh/MWh)
-- **Robuste Sensor-Behandlung**: Hinzugefügter Retry-Mechanismus für Sensor-Verfügbarkeit beim Start
-- **Umfassende Protokollierung**: Hinzugefügte detaillierte Protokollierung für Sensor-Wechsel-Erkennung und Energieberechnungen
-- **Monatliche & Jährliche Verbrauchssensoren**: Hinzugefügte monatliche und jährliche Energieverbrauchssensoren für Langzeitverfolgung
-- **Service-Setup-Optimierung**: Dienste werden nun nur einmal eingerichtet, unabhängig von der Anzahl der Einträge
-- **Konfigurationsfluss-Verbesserungen**: Erweiterte Validierung für bestehende Verbindungen und IP-Adressen, veraltete Module entfernt
-- **Generalisierte Reset-Funktionen**: Implementierte generalisierte Reset-Funktionen für alle Sensor-Typen mit erweiterten Tests
-- **Code-Bereinigung**: Bereinigt const.py, YAML-Templates und allgemeine Codestruktur
-- **Dokumentations-Updates**: Aktualisierte Dokumentation und erstellte Programmablaufdiagramme
-
->>>>>>> 84973a8d
----
-
-### [1.2.2] - 2025-08-18
-
-#### ⚠️ BREAKING CHANGES IN THIS RELEASE - BACKUP REQUIRED
-
-This release contains significant changes to the Entity Registry and sensor naming conventions. **Please create a complete backup of your Home Assistant configuration before updating.**
-
-**What will change:**
-- Automatic migration of existing sensor entities to prevent duplicates
-- Updated unique_id format for better consistency
-- Sensor filtering based on firmware compatibility
-
-**After migration, please verify:**
-- Sensor names and long-term data are preserved correctly
-- No duplicate entities exist in your system
-- All sensors are functioning as expected
-- **Automations may need to be updated** if they reference sensor entities that were migrated
-
-**A Copy of the core.config_entries, core.device_registry and core.entity_registry is created before the sensors are migrated and can be copied back from the /lambda_heat_pumps folder to the hidden .storage folder to undo the changes. However, version 1.0.9 of the integration must then be reinstalled for the system to work properly.**
-
----
-
-### [1.1.0] - 2025-08-03
-
-#### Major Changes
-- **Switch to asynchronous Modbus clients** - Complete migration from synchronous to asynchronous Modbus communication for better compatibility with other integrations
-- **Runtime API compatibility** - Automatic detection and adaptation to different pymodbus versions (1.x, 2.x, 3.x)
-- **Performance improvements** - Non-blocking Modbus operations for better system performance
-- **Entity Registry Migration** - Automatic migration of general and climate sensors to prevent duplicate entities with consistent unique_id format
-
-#### Added
-- Asynchronous Modbus wrapper functions in `modbus_utils.py`
-- Runtime API compatibility detection for pymodbus versions
-- Comprehensive error handling for async Modbus operations
-- Extended cycling counters with daily, yesterday and total values for all operating modes
-
-#### Changed
-- All Modbus operations migrated to `AsyncModbusTcpClient`
-- Coordinator, config_flow, services, and climate modules updated for async operations
-- Removed `async_add_executor_job` wrappers in favor of direct async calls
-
-#### Fixed
-- RuntimeWarning: "coroutine was never awaited" in automation setup
-- Callback function implementation corrected
-- Code quality improvements and linting issues resolved
-- Duplicate sensor entities with "_2" suffix after updates
-- Inconsistent unique_id format for general and climate sensors
-- Sensor filtering based upon firmware settings
-
-#### Removed
-- **`use_legacy_modbus_names` configuration option** - This option has been removed as it became obsolete after the automatic migration of all sensors to the legacy naming scheme (`use_legacy=true`). All existing installations will automatically use the legacy naming format.
-
----
-
-### [1.0.9] - 2024-12-19
-
-#### Added
-- Compatibility with pymodbus >= 3.6.0
-- Counters for heat pump cycling by operating mode
-- Extended statistics for different operating modes
-
-#### Changed
-- Updated to new pymodbus API (3.x)
-- Removed redundant parameters in `read_holding_registers` calls
-- Synchronous `connect()` calls instead of asynchronous
-- Code style improvements (flake8-compatible)
-
-#### Fixed
-- Import errors in all modules fixed
-- Whitespace issues resolved
-- HACS validation errors corrected
-- Manifest keys properly sorted
-
----
-
-### [1.0.0] - Initial Release
-
-#### Added
-- First version of Lambda Heat Pumps Integration
-- Modbus communication for heat pumps
-- Cycle counter detection
-- Climate entity for heat pump control
-
----
-
-## Deutsche Version {#deutsche-version}
-
-### [1.4.2] - 2025-10-24
-
-#### Fehlerbehebungen
-- **Test-Reparaturen**: Behoben fehlgeschlagene Tests durch Ersetzen von Mock-Objekten mit ordnungsgemäßen Test-Implementierungen
-- **Verbesserte Test-Zuverlässigkeit**: Reduzierte false-positive Test-Fehler und verbesserte Test-Stabilität
-- **Integration-Reload-Fehler**: Behoben Fehler beim Neuladen der Integration
-
-#### Verbesserungen
-- **Test-Optimierung**: 57 Tests erfolgreich repariert und optimiert
-- **Gitignore-Korrektur**: Korrigiert .gitignore für ordnungsgemäße Einbindung aller docs-Unterverzeichnisse
-- **Service-Dokumentation**: Erstellt umfassende Dokumentation für zukünftige Service-Optimierungen
-
----
-
-### [1.4.0] - 2025-10-05
-
-#### Neue Funktionen
-- **Verbrauchssensoren nach Betriebsart**: Hinzugefügte konfigurierbare Verbrauchssensoren, die den Energieverbrauch nach Betriebsart (Heizen, Warmwasser, Kühlen, Abtauen) mit anpassbaren Quellsensoren verfolgen (Issue #21)
-- **Endianness-Konfiguration**: Hinzugefügte Endianness-Umschaltung in `lambda_wp_config.yaml` für ordnungsgemäße Dateninterpretation (Issue #22)
-- **Sensor-Wechsel-Erkennung**: Implementierte automatische Erkennung von Energie-Sensor-Wechseln mit intelligenter Behandlung von Sensor-Wert-Übergängen zur Vermeidung falscher Verbrauchsberechnungen
-
-#### Fehlerbehebungen
-- **Endianness-Fix**: Behoben Endianness-Probleme mit initialem Quick-Fix-Ansatz (Issue #22)
-- **Daily-Sensor-Reset-Automatisierung**: Behoben Fehler in der Automatisierung zum Zurücksetzen der täglichen Sensoren (Issue #29)
-- **Auto-Detection**: Behoben Auto-Detection erkannte bestehende Konfigurationen (IP/Port/SlaveId) nicht
-- **DCHP Discovery**: Behoben DCHP Discovery Fehlermeldungen
-- **HASS Validation**: Behoben Home Assistant Validierungsfehler
-- **Daily Reset Funktion**: Repariert Daily Reset-Funktion für Sensoren
 
 #### Verbesserungen
 - **Erweiterte Energieverfolgung**: Verbesserte Verbrauchsverfolgung mit automatischer Einheitenkonvertierung (Wh/kWh/MWh)
@@ -269,6 +245,40 @@
 
 ---
 
+### [1.4.0] - 2025-10-05
+
+#### Neue Funktionen
+- **Verbrauchssensoren nach Betriebsart**: Hinzugefügte konfigurierbare Verbrauchssensoren, die den Energieverbrauch nach Betriebsart (Heizen, Warmwasser, Kühlen, Abtauen) mit anpassbaren Quellsensoren verfolgen (Issue #21)
+- **Endianness-Konfiguration**: Hinzugefügte Endianness-Umschaltung in `lambda_wp_config.yaml` für ordnungsgemäße Dateninterpretation (Issue #22)
+- **Sensor-Wechsel-Erkennung**: Implementierte automatische Erkennung von Energie-Sensor-Wechseln mit intelligenter Behandlung von Sensor-Wert-Übergängen zur Vermeidung falscher Verbrauchsberechnungen
+
+#### Fehlerbehebungen
+- **Endianness-Fix**: Behoben Endianness-Probleme mit initialem Quick-Fix-Ansatz (Issue #22)
+- **Daily-Sensor-Reset-Automatisierung**: Behoben Fehler in der Automatisierung zum Zurücksetzen der täglichen Sensoren (Issue #29)
+- **Auto-Detection**: Behoben Auto-Detection erkannte bestehende Konfigurationen (IP/Port/SlaveId) nicht
+- **DCHP Discovery**: Behoben DCHP Discovery Fehlermeldungen
+- **HASS Validation**: Behoben Home Assistant Validierungsfehler
+- **Daily Reset Funktion**: Repariert Daily Reset-Funktion für Sensoren
+
+#### Verbesserungen
+- **Erweiterte Energieverfolgung**: Verbesserte Verbrauchsverfolgung mit automatischer Einheitenkonvertierung (Wh/kWh/MWh)
+- **Robuste Sensor-Behandlung**: Hinzugefügter Retry-Mechanismus für Sensor-Verfügbarkeit beim Start
+- **Umfassende Protokollierung**: Hinzugefügte detaillierte Protokollierung für Sensor-Wechsel-Erkennung und Energieberechnungen
+- **Monatliche & Jährliche Verbrauchssensoren**: Hinzugefügte monatliche und jährliche Energieverbrauchssensoren für Langzeitverfolgung
+- **Service-Setup-Optimierung**: Dienste werden nun nur einmal eingerichtet, unabhängig von der Anzahl der Einträge
+- **Konfigurationsfluss-Verbesserungen**: Erweiterte Validierung für bestehende Verbindungen und IP-Adressen, veraltete Module entfernt
+- **Generalisierte Reset-Funktionen**: Implementierte generalisierte Reset-Funktionen für alle Sensor-Typen mit erweiterten Tests
+- **Code-Bereinigung**: Bereinigt const.py, YAML-Templates und allgemeine Codestruktur
+- **Dokumentations-Updates**: Aktualisierte Dokumentation und erstellte Programmablaufdiagramme
+
+#### Technische Änderungen
+- Automatische `lambda_wp_config.yaml`-Erstellung aus `LAMBDA_WP_CONFIG_TEMPLATE`
+- Integration der Konfigurationsdatei-Erstellung in bestehende Migrations-Pipeline
+- Erweiterte Fehlerbehandlung in `LambdaDataUpdateCoordinator`
+- Verbesserte Sensor-Attribut-Ladung mit besserer Fehlerwiederherstellung
+
+---
+
 ### [1.3.0] - 2025-01-03
 
 #### Neue Funktionen
